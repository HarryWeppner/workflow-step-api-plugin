package org.jenkinsci.plugins.workflow.steps;

import com.google.inject.AbstractModule;
import com.google.inject.Injector;
import com.google.inject.MembersInjector;
import com.google.inject.ProvisionException;
import com.google.inject.TypeLiteral;
import com.google.inject.matcher.Matchers;
import com.google.inject.spi.TypeEncounter;
import com.google.inject.spi.TypeListener;
import hudson.model.Describable;
import hudson.model.Descriptor;
import jenkins.model.Jenkins;
import net.sf.json.JSONObject;
import org.kohsuke.stapler.DataBoundConstructor;
import org.kohsuke.stapler.DataBoundSetter;
import org.kohsuke.stapler.StaplerRequest;

import javax.inject.Inject;
import java.io.IOException;
import java.lang.reflect.Field;
import java.lang.reflect.InvocationTargetException;
import java.lang.reflect.Method;

/**
 * Partial convenient step implementation.
 *
 * <h2>Parameter injection</h2>
 * <p>
 * {@link Step} implementations are expected to follow the usual GUI-instantiable {@link Describable} pattern.
 * {@link AbstractStepImpl} comes with {@linkplain AbstractStepDescriptorImpl a partial implementation of StepDescriptor}
 * that automatically instantiate a Step subtype and perform {@link DataBoundConstructor}/{@link DataBoundSetter}
 * injections just like {@link Descriptor#newInstance(StaplerRequest, JSONObject)} does from JSON.
 *
 * <p>
 * In addition, fields and setter methods annotated with {@link StepContextParameter} will get its value
 * injected from {@link StepContext}.
 *
 * @author Kohsuke Kawaguchi
 */
public abstract class AbstractStepImpl extends Step {
    @Override
<<<<<<< HEAD
    public final boolean start(StepContext context) throws Exception {
        prepareInjector(context).injectMembers(this);
        return doStart(context);
=======
    public StepExecution start(StepContext context) throws Exception {
        return prepareInjector(context).getInstance(((AbstractStepDescriptorImpl)getDescriptor()).getExecutionType());
>>>>>>> 6c3b4a6d
    }

    /**
     * Creates an {@link Injector} that performs injection to {@link Inject} and {@link StepContextParameter}.
     */
    protected Injector prepareInjector(final StepContext context) {
        return Jenkins.getInstance().getInjector().createChildInjector(new AbstractModule() {
                    @Override
                    protected void configure() {
                        bind(StepContext.class).toInstance(context);

                        // make the outer 'this' object available at arbitrary super type of the actual concrete type
                        // this will allow Step to subtype another Step and work as expected
                        for (Class c=AbstractStepImpl.this.getClass(); c!=AbstractStepImpl.class; c=c.getSuperclass())
                            bind(c).toInstance(AbstractStepImpl.this);

                        bindListener(Matchers.any(), new TypeListener() {
                            @Override
                            public <I> void hear(TypeLiteral<I> type, TypeEncounter<I> encounter) {
                                for (Field f : type.getRawType().getDeclaredFields()) {
                                    if (f.isAnnotationPresent(StepContextParameter.class)) {
                                        encounter.register(new FieldInjector<I>(f));
                                    }
                                }
                                for (Method m : type.getRawType().getDeclaredMethods()) {
                                    if (m.isAnnotationPresent(StepContextParameter.class)) {
                                        encounter.register(new MethodInjector<I>(m));
                                    }
                                }
                            }

                            abstract class ParameterInjector<T> implements MembersInjector<T> {
                                Object value(Class type) throws IOException, InterruptedException {
                                    return context.get(type);
                                }
                            }

                            class FieldInjector<T> extends ParameterInjector<T> {
                                final Field f;

                                FieldInjector(Field f) {
                                    this.f = f;
                                    f.setAccessible(true);
                                }

                                @Override
                                public void injectMembers(T instance) {
                                    try {
                                        f.set(instance, context.get(f.getType()));
                                    } catch (IllegalAccessException e) {
                                        throw (Error) new IllegalAccessError(e.getMessage()).initCause(e);
                                    } catch (InterruptedException e) {
                                        throw new ProvisionException("Failed to set a context parameter", e);
                                    } catch (IOException e) {
                                        throw new ProvisionException("Failed to set a context parameter", e);
                                    }
                                }
                            }

                            class MethodInjector<T> extends ParameterInjector<T> {
                                final Method m;

                                MethodInjector(Method m) {
                                    this.m = m;
                                    m.setAccessible(true);
                                }

                                @Override
                                public void injectMembers(T instance) {
                                    try {
                                        Class<?>[] types = m.getParameterTypes();
                                        Object[] args = new Object[types.length];
                                        for (int i = 0; i < args.length; i++) {
                                            args[i] = context.get(types[i]);
                                        }
                                        m.invoke(instance, args);
                                    } catch (IllegalAccessException e) {
                                        throw (Error) new IllegalAccessError(e.getMessage()).initCause(e);
                                    } catch (InvocationTargetException e) {
                                        throw new ProvisionException("Failed to set a context parameter", e);
                                    } catch (InterruptedException e) {
                                        throw new ProvisionException("Failed to set a context parameter", e);
                                    } catch (IOException e) {
                                        throw new ProvisionException("Failed to set a context parameter", e);
                                    }
                                }
                            }
                        });
                    }
        });
    }
}<|MERGE_RESOLUTION|>--- conflicted
+++ resolved
@@ -40,14 +40,8 @@
  */
 public abstract class AbstractStepImpl extends Step {
     @Override
-<<<<<<< HEAD
-    public final boolean start(StepContext context) throws Exception {
-        prepareInjector(context).injectMembers(this);
-        return doStart(context);
-=======
-    public StepExecution start(StepContext context) throws Exception {
+    public final StepExecution start(StepContext context) throws Exception {
         return prepareInjector(context).getInstance(((AbstractStepDescriptorImpl)getDescriptor()).getExecutionType());
->>>>>>> 6c3b4a6d
     }
 
     /**
